# Copyright 2021 The XMC-GAN Authors. All rights reserved.
#
# Licensed under the Apache License, Version 2.0 (the "License");
# you may not use this file except in compliance with the License.
# You may obtain a copy of the License at
#
#      http://www.apache.org/licenses/LICENSE-2.0
#
# Unless required by applicable law or agreed to in writing, software
# distributed under the License is distributed on an "AS IS" BASIS,
# WITHOUT WARRANTIES OR CONDITIONS OF ANY KIND, either express or implied.
# See the License for the specific language governing permissions and
# limitations under the License.

#!/bin/bash
CONFIG="xmcgan/configs/coco_xmc.py"
EXP_NAME=$1
WORKDIR="/ifs/loni/faculty/thompson/four_d/jnaik/xmcgan/exp/$EXP_NAME"  # CHANGEME

<<<<<<< HEAD
CUDA_VISIBLE_DEVICES="0,1,2,3,4,5,6" python -m xmcgan.main \
=======
CUDA_VISIBLE_DEVICES="1" python -m xmcgan.main \
>>>>>>> e0cf84d3
  --config="$CONFIG" \
  --mode="test" \
  --workdir="$WORKDIR" \<|MERGE_RESOLUTION|>--- conflicted
+++ resolved
@@ -17,11 +17,7 @@
 EXP_NAME=$1
 WORKDIR="/ifs/loni/faculty/thompson/four_d/jnaik/xmcgan/exp/$EXP_NAME"  # CHANGEME
 
-<<<<<<< HEAD
-CUDA_VISIBLE_DEVICES="0,1,2,3,4,5,6" python -m xmcgan.main \
-=======
 CUDA_VISIBLE_DEVICES="1" python -m xmcgan.main \
->>>>>>> e0cf84d3
   --config="$CONFIG" \
   --mode="test" \
   --workdir="$WORKDIR" \