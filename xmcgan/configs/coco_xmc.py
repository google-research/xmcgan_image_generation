--- conflicted
+++ resolved
@@ -47,12 +47,7 @@
 
   config.image_size = 128
   config.batch_size = 25
-<<<<<<< HEAD
   config.eval_batch_size = 5
-=======
-  config.eval_batch_size = 7
->>>>>>> 430cd8ae
-
   config.df_dim = 96
   config.gf_dim = 96
   config.z_dim = 128
